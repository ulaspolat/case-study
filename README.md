# Hotel Room Image Search System

This system allows users to filter hotel room images based on visual preferences by performing advanced searches through image descriptions. It downloads hotel room images from URLs, analyzes them using AI, and allows searching based on room features with optimized query enhancement and efficient keyword/semantic search.

## Installation

1. Clone the repository:
```bash
<<<<<<< HEAD
git clone <https://github.com/ulaspolat/case-study>
cd <repository-directory>
=======
git clone https://github.com/ulaspolat/case-study.git
cd case-study
>>>>>>> 91f32bf6
```

2. Install dependencies:
```bash
pip install -r requirements.txt
```

3. Set up OpenAI API key:
Create a `.env` file in the project root directory and add your OpenAI API key:
```
OPENAI_API_KEY=your-api-key-here
```

## Usage

### 1. Download and Process Images

First, download and analyze the hotel images from the provided URLs:

```bash
python src/main_fixed.py --process_images
```

This will:
- Download images from URLs in `data/hotel_images.json` to the `images` directory
- Analyze each image using GPT-4.1-mini
- Extract structured JSON data about room features
- Save the descriptions to the `descriptions` directory

### 2. Search for Hotel Rooms

You can search for hotel rooms in three ways:

#### a. Run a specific query:

```bash
python src/main_fixed.py --query "Double rooms with a sea view"
```

#### b. Run all case study queries:

```bash
python src/main_fixed.py --run_case_study
```

This will run the following queries:
- "Double rooms with a sea view"
- "Rooms with a balcony and air conditioning, with a city view"
- "Triple rooms with a desk"
- "Rooms with a maximum capacity of 4 people"

#### c. Run in interactive mode:

```bash
python src/main_fixed.py --interactive
```

This allows you to enter multiple queries in a conversational interface.

### 3. Advanced Usage

```bash
# Specify custom directories and search method
python src/main_fixed.py --urls_file custom_urls.json --images_dir custom_images --desc_dir custom_descriptions --process_images --method semantic

# Return more results
python src/main_fixed.py --query "Double rooms with a sea view" --top_k 10

# Choose search method (keyword, semantic, or combined)
python src/main_fixed.py --query "Double rooms with a sea view" --method semantic
```

## Command Line Arguments

- `--process_images`: Download and process images from URLs
- `--urls_file`: JSON file containing image URLs (default: `data/hotel_images.json`)
- `--images_dir`: Directory to store downloaded images (default: `images`)
- `--desc_dir`: Directory to store image descriptions (default: `descriptions`)
- `--query`: Search query to run
- `--run_case_study`: Run all case study queries
- `--interactive`: Run in interactive mode
- `--top_k`: Number of top results to return (default: 5)
- `--method`: Search method to use (choices: `keyword`, `semantic`, `combined`; default: `combined`)

## System Architecture

The system consists of three main components:

1. **Image Analyzer**: Downloads hotel room images from URLs, processes them using OpenAI's GPT-4.1-mini to extract structured JSON data about room features
2. **Query Parser Agent**: Enhances natural language queries to optimize them for better keyword and semantic search performance
3. **Search Engine**: Performs keyword and semantic search to find relevant hotel rooms based on the enhanced queries
4. **Main Application**: Coordinates the image download, analysis and search processes

## License

[MIT License](LICENSE) <|MERGE_RESOLUTION|>--- conflicted
+++ resolved
@@ -6,13 +6,8 @@
 
 1. Clone the repository:
 ```bash
-<<<<<<< HEAD
-git clone <https://github.com/ulaspolat/case-study>
-cd <repository-directory>
-=======
 git clone https://github.com/ulaspolat/case-study.git
 cd case-study
->>>>>>> 91f32bf6
 ```
 
 2. Install dependencies:
